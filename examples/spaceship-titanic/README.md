--- conflicted
+++ resolved
@@ -1,24 +1,19 @@
 # Model Development (Kaggle Spaceship Titanic)
 
-<<<<<<< HEAD
 This example demonstrates using Weco to optimize a Python script designed for the [Spaceship Titanic Kaggle competition](https://www.kaggle.com/competitions/spaceship-titanic/overview).
 The goal is to improve the model's `accuracy` metric by optimizing the `train.py`
-=======
-This example demonstrates using Weco to optimize a Python script designed for the [Spaceship Titanic Kaggle competition](https://www.kaggle.com/competitions/spaceship-titanic/overview). The goal is to improve the model's `accuracy` metric by optimizing the `train.py`
->>>>>>> f36028c5
 
 ## Setup
 
 1.  Ensure you are in the `examples/spaceship-titanic` directory.
-2.  **Install Dependencies:** Install the required Python packages:
+2.  Install Dependencies:
     ```bash
     pip install weco pandas numpy scikit-learn torch xgboost lightgbm catboost
     ```
-
-Set up your API key:
-```bash
-export OPENAI_API_KEY="your_key_here"
-```
+3. Set up your API key:
+    ```bash
+    export OPENAI_API_KEY="your_key_here"
+    ```
 
 ## Run Weco
 
@@ -26,7 +21,6 @@
 
 ```bash
 weco run --source train.py \
-<<<<<<< HEAD
      --eval-command "python evaluate.py --data-dir ./data --seed 0" \
      --metric accuracy \
      --goal maximize \
@@ -34,20 +28,12 @@
      --model o4-mini \
      --additional-instructions "Improve feature engineering, model choice and hyper-parameters." \
      --log-dir .runs/spaceship-titanic
-=======
-         --eval-command "python evaluate.py --data-dir ./data --seed 0" \
-         --metric accuracy \
-         --goal maximize \
-         --steps 10 \
-         --model o4-mini \
-         --additional-instructions "Improve feature engineering, model choice and hyper-parameters."
->>>>>>> f36028c5
 ```
 
 ### Explanation
 
-*   `--source train.py`: The script provides a baseline as root node and directly optimize the train.py
-*   `--eval-command "python evaluate.py --data-dir ./data/"`: The weco agent will run the `evaluate.py`.
+*   `--source train.py`: The script provides a baseline as root node and directly optimize the train.py.
+*   `--eval-command "python evaluate.py --data-dir ./data/ --seed 0"`: The weco agent will run the `evaluate.py`.
     *   [optional] `--data-dir`: path to the train and test data.
     *   [optional] `--seed`: Seed for reproduce the experiment.
 *   `--metric accuracy`: The target metric Weco should optimize.
