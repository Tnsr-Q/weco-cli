--- conflicted
+++ resolved
@@ -5,29 +5,30 @@
 
 ## Setup
 
-Install the CLI using `pip`:
-```bash
-pip install weco
-```
+1. Clone the repository:
+   ```bash
+   git clone https://github.com/WecoAI/weco-cli.git
+   cd examples/prompt
+   ```
 
-This example uses `gpt-4.1-mini` via the OpenAI API by default. Set up your API key:
-```bash
-export OPENAI_API_KEY="your_key_here"
-```
+2. Install the CLI and dependencies for the example:
+   ```bash
+   pip install weco openai datasets
+   ```
 
-Install the dependencies of the scripts shown in subsequent sections.
-```bash
-pip install openai datasets
-```
+3. This example uses `o4-mini` via the OpenAI API by default. Set up your API key:
+   ```bash
+   export OPENAI_API_KEY="your_key_here"
+   ```
+
 
 ## Files in this folder
 
 | File          | Purpose                                                                                                                                                           |
 | :------------ | :---------------------------------------------------------------------------------------------------------------------------------------------------------------- |
 | `optimize.py` | Holds the prompt template (instructing the LLM to reason step-by-step and use `\\boxed{}` for the final answer) and the mutable `EXTRA_INSTRUCTIONS` string. Weco edits **only** this file during the search. |
-| `eval.py`     | Downloads a small slice of the 2024 AIME dataset, calls `optimize.solve` in parallel, parses the LLM output (looking for `\\boxed{}`), compares it to the ground truth, prints progress logs, and finally prints an `accuracy:` line that Weco reads. It also defines the LLM model to use (`MODEL_TO_USE`). |
+| `eval.py`     | Downloads a small slice of the 2024 AIME dataset, calls `optimize.solve` in parallel, parses the LLM output (looking for `\\boxed{}`), compares it to the ground truth, prints progress logs, and finally prints an `accuracy:` line that Weco reads. |
 
-## Run Weco
 
 Now run Weco to optimize your prompt:
 ```bash
@@ -40,25 +41,7 @@
      --additional-instructions "Improve the prompt to get better scores. Focus on clarity, specificity, and effective prompt engineering techniques."
 ```
 
-<<<<<<< HEAD
 *Note: You can replace `--model o4-mini` with another powerful model like `o3` or others, provided you have the respective API keys set.*
-=======
-1. **Clone the repository and enter the folder.**
-   ```bash
-   git clone https://github.com/your‑fork/weco‑examples.git
-   cd weco‑examples/aime‑2024
-   ```
-2. **Run Weco.**  The command below edits `EXTRA_INSTRUCTIONS` in `optimize.py`, invokes `eval.py` on every iteration, reads the printed accuracy, and keeps the best variants.
-   ```bash
-   weco run --source optimize.py \
-        --eval-command "python eval.py" \
-        --metric accuracy \
-        --goal maximize \
-        --steps 40 \
-        --model gemini-2.5-flash-preview-04-17 \
-        --additional-instructions prompt_guide.md
-   ```
->>>>>>> f36028c5
 
 During each evaluation round, you will see log lines similar to the following:
 
