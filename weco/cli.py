import argparse
import sys
import pathlib
import math
import time
import requests
import webbrowser
import threading
import signal
import traceback
from rich.console import Console
from rich.live import Live
from rich.panel import Panel
from rich.traceback import install
from rich.prompt import Prompt
from .api import (
    start_optimization_run,
    evaluate_feedback_then_suggest_next_solution,
    get_optimization_run_status,
    handle_api_error,
    send_heartbeat,
    report_termination,
)

from . import __base_url__
from .auth import load_weco_api_key, save_api_key, clear_api_key
from .panels import (
    SummaryPanel,
    PlanPanel,
    Node,
    MetricTreePanel,
    EvaluationOutputPanel,
    SolutionPanels,
    create_optimization_layout,
    create_end_optimization_layout,
)
from .utils import (
    read_api_keys_from_env,
    read_additional_instructions,
    read_from_path,
    write_to_path,
    run_evaluation,
    smooth_update,
    format_number,
    check_for_cli_updates,
)

install(show_locals=True)
console = Console()

# --- Global variable for heartbeat thread ---
heartbeat_thread = None
stop_heartbeat_event = threading.Event()
current_run_id_for_heartbeat = None
current_auth_headers_for_heartbeat = {}


# --- Heartbeat Sender Class ---
class HeartbeatSender(threading.Thread):
    def __init__(self, run_id: str, auth_headers: dict, stop_event: threading.Event, interval: int = 30):
        super().__init__(daemon=True)  # Daemon thread exits when main thread exits
        self.run_id = run_id
        self.auth_headers = auth_headers
        self.interval = interval
        self.stop_event = stop_event

    def run(self):
        try:
            while not self.stop_event.is_set():
                if not send_heartbeat(self.run_id, self.auth_headers):
                    # send_heartbeat itself prints errors to stderr if it returns False
                    # No explicit HeartbeatSender log needed here unless more detail is desired for a False return
                    pass  # Continue trying as per original logic

                if self.stop_event.is_set():  # Check before waiting for responsiveness
                    break

                self.stop_event.wait(self.interval)  # Wait for interval or stop signal

        except Exception as e:
            # Catch any unexpected error in the loop to prevent silent thread death
            print(f"[ERROR HeartbeatSender] Unhandled exception in run loop for run {self.run_id}: {e}", file=sys.stderr)
            traceback.print_exc(file=sys.stderr)
            # The loop will break due to the exception, and thread will terminate via finally.


# --- Signal Handling ---
def signal_handler(signum, frame):
    signal_name = signal.Signals(signum).name
    console.print(f"\n[bold yellow]Termination signal ({signal_name}) received. Shutting down...[/]")

    # Stop heartbeat thread
    stop_heartbeat_event.set()
    if heartbeat_thread and heartbeat_thread.is_alive():
        heartbeat_thread.join(timeout=2)  # Give it a moment to stop

    # Report termination (best effort)
    if current_run_id_for_heartbeat:
        report_termination(
            run_id=current_run_id_for_heartbeat,
            status_update="terminated",
            reason=f"user_terminated_{signal_name.lower()}",
            details=f"Process terminated by signal {signal_name} ({signum}).",
            auth_headers=current_auth_headers_for_heartbeat,
            timeout=3,
        )

    # Exit gracefully
    sys.exit(0)


def perform_login(console: Console):
    """Handles the device login flow."""
    try:
        # 1. Initiate device login
        console.print("Initiating login...")
        init_response = requests.post(f"{__base_url__}/auth/device/initiate")
        init_response.raise_for_status()
        init_data = init_response.json()

        device_code = init_data["device_code"]
        verification_uri = init_data["verification_uri"]
        expires_in = init_data["expires_in"]
        interval = init_data["interval"]

        # 2. Display instructions
        console.print("\n[bold yellow]Action Required:[/]")
        console.print("Please open the following URL in your browser to authenticate:")
        console.print(f"[link={verification_uri}]{verification_uri}[/link]")
        console.print(f"This request will expire in {expires_in // 60} minutes.")
        console.print("Attempting to open the authentication page in your default browser...")  # Notify user

        # Automatically open the browser
        try:
            if not webbrowser.open(verification_uri):
                console.print("[yellow]Could not automatically open the browser. Please open the link manually.[/]")
        except Exception as browser_err:
            console.print(
                f"[yellow]Could not automatically open the browser ({browser_err}). Please open the link manually.[/]"
            )

        console.print("Waiting for authentication...", end="")

        # 3. Poll for token
        start_time = time.time()
        # Use a simple text update instead of Spinner within Live for potentially better compatibility
        polling_status = "Waiting..."
        with Live(polling_status, refresh_per_second=1, transient=True, console=console) as live_status:
            while True:
                # Check for timeout
                if time.time() - start_time > expires_in:
                    console.print("\n[bold red]Error:[/] Login request timed out.")
                    return False

                time.sleep(interval)
                live_status.update("Waiting... (checking status)")

                try:
                    token_response = requests.post(
                        f"{__base_url__}/auth/device/token",
                        json={"grant_type": "urn:ietf:params:oauth:grant-type:device_code", "device_code": device_code},
                    )

                    # Check for 202 Accepted - Authorization Pending
                    if token_response.status_code == 202:
                        token_data = token_response.json()
                        if token_data.get("error") == "authorization_pending":
                            live_status.update("Waiting... (authorization pending)")
                            continue  # Continue polling
                        else:
                            # Unexpected 202 response format
                            console.print(f"\n[bold red]Error:[/] Received unexpected 202 response: {token_data}")
                            return False
                    # Check for standard OAuth2 errors (often 400 Bad Request)
                    elif token_response.status_code == 400:
                        token_data = token_response.json()
                        error_code = token_data.get("error", "unknown_error")
                        if error_code == "slow_down":
                            interval += 5  # Increase polling interval if instructed
                            live_status.update(f"Waiting... (slowing down polling to {interval}s)")
                            continue
                        elif error_code == "expired_token":
                            console.print("\n[bold red]Error:[/] Login request expired.")
                            return False
                        elif error_code == "access_denied":
                            console.print("\n[bold red]Error:[/] Authorization denied by user.")
                            return False
                        else:  # invalid_grant, etc.
                            error_desc = token_data.get("error_description", "Unknown error during polling.")
                            console.print(f"\n[bold red]Error:[/] {error_desc} ({error_code})")
                            return False

                    # Check for other non-200/non-202/non-400 HTTP errors
                    token_response.raise_for_status()
                    # If successful (200 OK and no 'error' field)
                    token_data = token_response.json()
                    if "access_token" in token_data:
                        api_key = token_data["access_token"]
                        save_api_key(api_key)
                        console.print("\n[bold green]Login successful![/]")
                        return True
                    else:
                        # Unexpected successful response format
                        console.print("\n[bold red]Error:[/] Received unexpected response from server during polling.")
                        print(token_data)
                        return False
                except requests.exceptions.RequestException as e:
                    # Handle network errors during polling gracefully
                    live_status.update("Waiting... (network error, retrying)")
                    console.print(f"\n[bold yellow]Warning:[/] Network error during polling: {e}. Retrying...")
                    time.sleep(interval * 2)  # Simple backoff
    except requests.exceptions.HTTPError as e:
        handle_api_error(e, console)
    except requests.exceptions.RequestException as e:
        # Catch other request errors
        console.print(f"\n[bold red]Network Error:[/] {e}")
        return False
    except Exception as e:
        console.print(f"\n[bold red]An unexpected error occurred during login:[/] {e}")
        return False


def main() -> None:
    """Main function for the Weco CLI."""
    # Setup signal handlers
    signal.signal(signal.SIGINT, signal_handler)
    signal.signal(signal.SIGTERM, signal_handler)

    # --- Perform Update Check ---
    from . import __pkg_version__

    check_for_cli_updates(__pkg_version__)

    # --- Argument Parsing ---
    parser = argparse.ArgumentParser(
        description="[bold cyan]Weco CLI[/]", formatter_class=argparse.RawDescriptionHelpFormatter
    )
    subparsers = parser.add_subparsers(dest="command", help="Available commands", required=True)

    # --- Run Command ---
    run_parser = subparsers.add_parser(
        "run", help="Run code optimization", formatter_class=argparse.RawDescriptionHelpFormatter, allow_abbrev=False
    )
<<<<<<< HEAD
    run_parser.add_argument("--source", type=str, required=True, help="Path to the source code file (e.g. optimize.py)")
=======
    # Add arguments specific to the 'run' command to the run_parser
>>>>>>> 8f9d7a4b
    run_parser.add_argument(
        "-s",
        "--source",
        type=str,
        required=True,
        help="Path to the source code file that will be optimized (e.g., `optimize.py`)",
    )
    run_parser.add_argument(
        "-c",
        "--eval-command",
        type=str,
        required=True,
        help="Command to run for evaluation (e.g. 'python eval.py --arg1=val1').",
    )
    run_parser.add_argument(
        "-m",
        "--metric",
        type=str,
        required=True,
        help="Metric to optimize (e.g. 'accuracy', 'loss', 'f1_score') that is printed to the terminal by the eval command.",
    )
    run_parser.add_argument(
        "-g",
        "--goal",
        type=str,
        choices=["maximize", "max", "minimize", "min"],
        required=True,
        help="Specify 'maximize'/'max' to maximize the metric or 'minimize'/'min' to minimize it.",
    )
    run_parser.add_argument("-n", "--steps", type=int, default=100, help="Number of steps to run. Defaults to 100.")
    run_parser.add_argument(
        "-M",
        "--model",
        type=str,
        default=None,
        help="Model to use for optimization. Defaults to `o4-mini` when `OPENAI_API_KEY` is set, `claude-3-7-sonnet-20250219` when `ANTHROPIC_API_KEY` is set, and `gemini-2.5-pro-exp-03-25` when `GEMINI_API_KEY` is set. When multiple keys are set, the priority is `OPENAI_API_KEY` > `ANTHROPIC_API_KEY` > `GEMINI_API_KEY`.",
    )
    run_parser.add_argument(
        "-l", "--log-dir", type=str, default=".runs", help="Directory to store logs and results. Defaults to `.runs`."
    )
    run_parser.add_argument(
        "-i",
        "--additional-instructions",
        default=None,
        type=str,
        help="Description of additional instruction or path to a file containing additional instructions. Defaults to None.",
    )

    _ = subparsers.add_parser("logout", help="Log out from Weco and clear saved API key.")
    args = parser.parse_args()

    if args.command == "logout":
        clear_api_key()
        sys.exit(0)
    elif args.command == "run":
        global heartbeat_thread, current_run_id_for_heartbeat, current_auth_headers_for_heartbeat  # Allow modification of globals
        run_id = None  # Initialize run_id (we receive this from the API after starting the run)
        optimization_completed_normally = False
        user_stop_requested_flag = False
        weco_api_key = load_weco_api_key()
        llm_api_keys = read_api_keys_from_env()  # Read keys from client environment

        # --- Login/Authentication Handling ---
        if not weco_api_key:
            login_choice = Prompt.ask(
                "Log in to Weco to save run history or use anonymously? ([bold]L[/]ogin / [bold]S[/]kip)",
                choices=["l", "s"],
                default="s",
            ).lower()
            if login_choice == "l":
                console.print("[cyan]Starting login process...[/]")
                if not perform_login(console):
                    console.print("[bold red]Login process failed or was cancelled.[/]")
                    sys.exit(1)
                weco_api_key = load_weco_api_key()
                if not weco_api_key:
                    console.print("[bold red]Error: Login completed but failed to retrieve API key.[/]")
                    sys.exit(1)
            elif login_choice == "s":
                console.print("[yellow]Proceeding anonymously. LLM API keys must be provided via environment variables.[/]")
                if not llm_api_keys:
                    console.print(
                        "[bold red]Error:[/] No LLM API keys found in environment (e.g., OPENAI_API_KEY). Cannot proceed anonymously."
                    )
                    sys.exit(1)

        auth_headers = {}
        if weco_api_key:
            auth_headers["Authorization"] = f"Bearer {weco_api_key}"
        current_auth_headers_for_heartbeat = auth_headers  # Store for signal handler

        # --- Main Run Logic ---
        try:
            # --- Read Command Line Arguments ---
            evaluation_command = args.eval_command
            metric_name = args.metric
            maximize = args.goal in ["maximize", "max"]
            steps = args.steps
            # Determine the model to use
            if args.model is None:
                if "OPENAI_API_KEY" in llm_api_keys:
                    args.model = "o4-mini"
                elif "ANTHROPIC_API_KEY" in llm_api_keys:
                    args.model = "claude-3-7-sonnet-20250219"
                elif "GEMINI_API_KEY" in llm_api_keys:
                    args.model = "gemini-2.5-pro-exp-03-25"
                else:
                    raise ValueError(
                        "No LLM API keys found in environment. Please set one of the following: OPENAI_API_KEY, ANTHROPIC_API_KEY, GEMINI_API_KEY."
                    )
            code_generator_config = {"model": args.model}
            evaluator_config = {"model": args.model, "include_analysis": True}
            search_policy_config = {
                "num_drafts": max(1, math.ceil(0.15 * steps)),
                "debug_prob": 0.5,
                "max_debug_depth": max(1, math.ceil(0.1 * steps)),
            }
            timeout = 800
            additional_instructions = read_additional_instructions(additional_instructions=args.additional_instructions)
            source_fp = pathlib.Path(args.source)
            source_code = read_from_path(fp=source_fp, is_json=False)

            # --- Panel Initialization ---
            summary_panel = SummaryPanel(
                maximize=maximize, metric_name=metric_name, total_steps=steps, model=args.model, runs_dir=args.log_dir
            )
            plan_panel = PlanPanel()
            solution_panels = SolutionPanels(metric_name=metric_name, source_fp=source_fp)
            eval_output_panel = EvaluationOutputPanel()
            tree_panel = MetricTreePanel(maximize=maximize)
            layout = create_optimization_layout()
            end_optimization_layout = create_end_optimization_layout()

            # --- Start Optimization Run ---
            run_response = start_optimization_run(
                console=console,
                source_code=source_code,
                evaluation_command=evaluation_command,
                metric_name=metric_name,
                maximize=maximize,
                steps=steps,
                code_generator_config=code_generator_config,
                evaluator_config=evaluator_config,
                search_policy_config=search_policy_config,
                additional_instructions=additional_instructions,
                api_keys=llm_api_keys,
                auth_headers=auth_headers,
                timeout=timeout,
            )
            run_id = run_response["run_id"]
            current_run_id_for_heartbeat = run_id

            # --- Start Heartbeat Thread ---
            stop_heartbeat_event.clear()
            heartbeat_thread = HeartbeatSender(run_id, auth_headers, stop_heartbeat_event)
            heartbeat_thread.start()

            # --- Live Update Loop ---
            refresh_rate = 4
            with Live(layout, refresh_per_second=refresh_rate, screen=True) as live:
                # Define the runs directory (.runs/<run-id>) to store logs and results
                runs_dir = pathlib.Path(args.log_dir) / run_id
                runs_dir.mkdir(parents=True, exist_ok=True)
                # Write the initial code string to the logs
                write_to_path(fp=runs_dir / f"step_0{source_fp.suffix}", content=run_response["code"])
                # Write the initial code string to the source file path
                write_to_path(fp=source_fp, content=run_response["code"])

                # Update the panels with the initial solution
                summary_panel.set_run_id(run_id=run_id)  # Add run id now that we have it
                # Set the step of the progress bar
                summary_panel.set_step(step=0)
                # Update the token counts
                summary_panel.update_token_counts(usage=run_response["usage"])
                plan_panel.update(plan=run_response["plan"])
                # Build the metric tree
                tree_panel.build_metric_tree(
                    nodes=[
                        {
                            "solution_id": run_response["solution_id"],
                            "parent_id": None,
                            "code": run_response["code"],
                            "step": 0,
                            "metric_value": None,
                            "is_buggy": False,
                        }
                    ]
                )
                # Set the current solution as unevaluated since we haven't run the evaluation function and fed it back to the model yet
                tree_panel.set_unevaluated_node(node_id=run_response["solution_id"])
                # Update the solution panels with the initial solution and get the panel displays
                solution_panels.update(
                    current_node=Node(
                        id=run_response["solution_id"], parent_id=None, code=run_response["code"], metric=None, is_buggy=False
                    ),
                    best_node=None,
                )
                current_solution_panel, best_solution_panel = solution_panels.get_display(current_step=0)
                # Update the live layout with the initial solution panels
                smooth_update(
                    live=live,
                    layout=layout,
                    sections_to_update=[
                        ("summary", summary_panel.get_display()),
                        ("plan", plan_panel.get_display()),
                        ("tree", tree_panel.get_display(is_done=False)),
                        ("current_solution", current_solution_panel),
                        ("best_solution", best_solution_panel),
                        ("eval_output", eval_output_panel.get_display()),
                    ],
                    transition_delay=0.1,
                )

                # Run evaluation on the initial solution
                term_out = run_evaluation(eval_command=args.eval_command)
                # Update the evaluation output panel
                eval_output_panel.update(output=term_out)
                smooth_update(
                    live=live,
                    layout=layout,
                    sections_to_update=[("eval_output", eval_output_panel.get_display())],
                    transition_delay=0.1,
                )

                # Starting from step 1 to steps (inclusive) because the baseline solution is step 0, so we want to optimize for steps worth of steps
                for step in range(1, steps + 1):
                    # Re-read instructions from the original source (file path or string) BEFORE each suggest call
                    current_additional_instructions = read_additional_instructions(
                        additional_instructions=args.additional_instructions
                    )
                    if run_id:
                        try:
                            current_status_response = get_optimization_run_status(
                                run_id=run_id, include_history=False, timeout=30, auth_headers=auth_headers
                            )
                            current_run_status_val = current_status_response.get("status")
                            if current_run_status_val == "stopping":
                                console.print("\n[bold yellow]Stop request received. Terminating run gracefully...[/]")
                                user_stop_requested_flag = True
                                break
                        except requests.exceptions.RequestException as e:
                            console.print(
                                f"\n[bold red]Warning: Could not check run status: {e}. Continuing optimization...[/]"
                            )
                        except Exception as e:
                            console.print(
                                f"\n[bold red]Warning: Error checking run status: {e}. Continuing optimization...[/]"
                            )

                    # Send feedback and get next suggestion
                    eval_and_next_solution_response = evaluate_feedback_then_suggest_next_solution(
                        run_id=run_id,
                        execution_output=term_out,
                        additional_instructions=current_additional_instructions,
                        api_keys=llm_api_keys,
                        auth_headers=auth_headers,
                        timeout=timeout,
                    )
                    # Save next solution (.runs/<run-id>/step_<step>.<extension>)
                    write_to_path(
                        fp=runs_dir / f"step_{step}{source_fp.suffix}", content=eval_and_next_solution_response["code"]
                    )
                    # Write the next solution to the source file
                    write_to_path(fp=source_fp, content=eval_and_next_solution_response["code"])
                    status_response = get_optimization_run_status(
                        run_id=run_id, include_history=True, timeout=timeout, auth_headers=auth_headers
                    )
                    # Update the step of the progress bar, token counts, plan and metric tree
                    summary_panel.set_step(step=step)
                    summary_panel.update_token_counts(usage=eval_and_next_solution_response["usage"])
                    plan_panel.update(plan=eval_and_next_solution_response["plan"])

                    nodes_list_from_status = status_response.get("nodes")
                    tree_panel.build_metric_tree(nodes=nodes_list_from_status if nodes_list_from_status is not None else [])
                    tree_panel.set_unevaluated_node(node_id=eval_and_next_solution_response["solution_id"])

                    # Update the solution panels with the next solution and best solution (and score)
                    # Figure out if we have a best solution so far
                    if status_response["best_result"] is not None:
                        best_solution_node = Node(
                            id=status_response["best_result"]["solution_id"],
                            parent_id=status_response["best_result"]["parent_id"],
                            code=status_response["best_result"]["code"],
                            metric=status_response["best_result"]["metric_value"],
                            is_buggy=status_response["best_result"]["is_buggy"],
                        )
                    else:
                        best_solution_node = None

                    current_solution_node = None
                    if status_response.get("nodes"):
                        for node_data in status_response["nodes"]:
                            if node_data["solution_id"] == eval_and_next_solution_response["solution_id"]:
                                current_solution_node = Node(
                                    id=node_data["solution_id"],
                                    parent_id=node_data["parent_id"],
                                    code=node_data["code"],
                                    metric=node_data["metric_value"],
                                    is_buggy=node_data["is_buggy"],
                                )
                    if current_solution_node is None:
                        raise ValueError("Current solution node not found in nodes list from status response")

                    # Update the solution panels with the current and best solution
                    solution_panels.update(current_node=current_solution_node, best_node=best_solution_node)
                    current_solution_panel, best_solution_panel = solution_panels.get_display(current_step=step)
                    # Clear evaluation output since we are running a evaluation on a new solution
                    eval_output_panel.clear()
                    smooth_update(
                        live=live,
                        layout=layout,
                        sections_to_update=[
                            ("summary", summary_panel.get_display()),
                            ("plan", plan_panel.get_display()),
                            ("tree", tree_panel.get_display(is_done=False)),
                            ("current_solution", current_solution_panel),
                            ("best_solution", best_solution_panel),
                            ("eval_output", eval_output_panel.get_display()),
                        ],
                        transition_delay=0.08,  # Slightly longer delay for more noticeable transitions
                    )
                    term_out = run_evaluation(eval_command=args.eval_command)
                    eval_output_panel.update(output=term_out)
                    smooth_update(
                        live=live,
                        layout=layout,
                        sections_to_update=[("eval_output", eval_output_panel.get_display())],
                        transition_delay=0.1,
                    )

                if not user_stop_requested_flag:
                    # Re-read instructions from the original source (file path or string) BEFORE each suggest call
                    current_additional_instructions = read_additional_instructions(
                        additional_instructions=args.additional_instructions
                    )
                    # Evaluate the final solution thats been generated
                    eval_and_next_solution_response = evaluate_feedback_then_suggest_next_solution(
                        run_id=run_id,
                        execution_output=term_out,
                        additional_instructions=current_additional_instructions,
                        api_keys=llm_api_keys,
                        timeout=timeout,
                        auth_headers=auth_headers,
                    )
                    summary_panel.set_step(step=steps)
                    summary_panel.update_token_counts(usage=eval_and_next_solution_response["usage"])
                    status_response = get_optimization_run_status(
                        run_id=run_id, include_history=True, timeout=timeout, auth_headers=auth_headers
                    )
                    # No need to update the plan panel since we have finished the optimization
                    # Get the optimization run status for
                    # the best solution, its score, and the history to plot the tree
                    nodes_list_from_status_final = status_response.get("nodes")
                    tree_panel.build_metric_tree(
                        nodes=nodes_list_from_status_final if nodes_list_from_status_final is not None else []
                    )
                    # No need to set any solution to unevaluated since we have finished the optimization
                    # and all solutions have been evaluated
                    # No neeed to update the current solution panel since we have finished the optimization
                    # We only need to update the best solution panel
                    # Figure out if we have a best solution so far
                    if status_response["best_result"] is not None:
                        best_solution_node = Node(
                            id=status_response["best_result"]["solution_id"],
                            parent_id=status_response["best_result"]["parent_id"],
                            code=status_response["best_result"]["code"],
                            metric=status_response["best_result"]["metric_value"],
                            is_buggy=status_response["best_result"]["is_buggy"],
                        )
                    else:
                        best_solution_node = None
                    solution_panels.update(current_node=None, best_node=best_solution_node)
                    _, best_solution_panel = solution_panels.get_display(current_step=steps)
                    # Update the end optimization layout
                    final_message = (
                        f"{summary_panel.metric_name.capitalize()} {'maximized' if summary_panel.maximize else 'minimized'}! Best solution {summary_panel.metric_name.lower()} = [green]{status_response['best_result']['metric_value']}[/] 🏆"
                        if best_solution_node is not None and best_solution_node.metric is not None
                        else "[red] No valid solution found.[/]"
                    )
                    end_optimization_layout["summary"].update(summary_panel.get_display(final_message=final_message))
                    end_optimization_layout["tree"].update(tree_panel.get_display(is_done=True))
                    end_optimization_layout["best_solution"].update(best_solution_panel)

                    # Save optimization results
                    # If the best solution does not exist or is has not been measured at the end of the optimization
                    # save the original solution as the best solution
                    if best_solution_node is not None:
                        best_solution_code = best_solution_node.code
                        best_solution_score = best_solution_node.metric
                    else:
                        best_solution_code = None
                        best_solution_score = None

                    if best_solution_code is None or best_solution_score is None:
                        best_solution_content = f"# Weco could not find a better solution\n\n{read_from_path(fp=runs_dir / f'step_0{source_fp.suffix}', is_json=False)}"
                    else:
                        # Format score for the comment
                        best_score_str = (
                            format_number(best_solution_score)
                            if best_solution_score is not None and isinstance(best_solution_score, (int, float))
                            else "N/A"
                        )
                        best_solution_content = (
                            f"# Best solution from Weco with a score of {best_score_str}\n\n{best_solution_code}"
                        )
                    # Save best solution to .runs/<run-id>/best.<extension>
                    write_to_path(fp=runs_dir / f"best{source_fp.suffix}", content=best_solution_content)
                    # write the best solution to the source file
                    write_to_path(fp=source_fp, content=best_solution_content)
                    # Mark as completed normally for the finally block
                    optimization_completed_normally = True
                    console.print(end_optimization_layout)

        except Exception as e:
            # Catch errors during the main optimization loop or setup
            try:
                error_message = e.response.json()["detail"]
            except Exception:
                error_message = str(e)
            console.print(Panel(f"[bold red]Error: {error_message}", title="[bold red]Optimization Error", border_style="red"))
            # Ensure optimization_completed_normally is False
            optimization_completed_normally = False
            error_details = traceback.format_exc()
            exit_code = 1
        finally:
            # This block runs whether the try block completed normally or raised an exception
            # Stop heartbeat thread
            stop_heartbeat_event.set()
            if heartbeat_thread and heartbeat_thread.is_alive():
                heartbeat_thread.join(timeout=2)

            # Report final status if a run was started
            if run_id:
                final_status_update = "unknown"
                final_reason_code = "unknown_termination"
                final_details = None
                if optimization_completed_normally:
                    final_status_update = "completed"
                    final_reason_code = "completed_successfully"
                elif user_stop_requested_flag:
                    final_status_update = "terminated"
                    final_reason_code = "user_requested_stop"
                    final_details = "Run stopped by user request via dashboard."
                else:
                    final_status_update = "error"
                    final_reason_code = "error_cli_internal"
                    if "error_details" in locals():
                        final_details = locals()["error_details"]
                    elif "e" in locals() and isinstance(locals()["e"], Exception):
                        final_details = traceback.format_exc()
                    else:
                        final_details = "CLI terminated unexpectedly without a specific exception captured."
                # Keep default 'unknown' if we somehow end up here without error/completion/signal
                # Avoid reporting if terminated by signal handler (already reported)
                # Check a flag or rely on status not being 'unknown'
                if final_status_update != "unknown":
                    report_termination(
                        run_id=run_id,
                        status_update=final_status_update,
                        reason=final_reason_code,
                        details=final_details,
                        auth_headers=current_auth_headers_for_heartbeat,
                    )
            if optimization_completed_normally:
                sys.exit(0)
            elif user_stop_requested_flag:
                console.print("[yellow]Run terminated by user request.[/]")
                sys.exit(0)
            else:
                sys.exit(locals().get("exit_code", 1))<|MERGE_RESOLUTION|>--- conflicted
+++ resolved
@@ -241,11 +241,7 @@
     run_parser = subparsers.add_parser(
         "run", help="Run code optimization", formatter_class=argparse.RawDescriptionHelpFormatter, allow_abbrev=False
     )
-<<<<<<< HEAD
-    run_parser.add_argument("--source", type=str, required=True, help="Path to the source code file (e.g. optimize.py)")
-=======
     # Add arguments specific to the 'run' command to the run_parser
->>>>>>> 8f9d7a4b
     run_parser.add_argument(
         "-s",
         "--source",
